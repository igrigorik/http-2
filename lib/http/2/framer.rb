--- conflicted
+++ resolved
@@ -40,13 +40,8 @@
       priority:     {},
       rst_stream:   {},
       settings:     {},
-<<<<<<< HEAD
-      push_promise: { end_push_promise: 0 },
+      push_promise: { end_headers: 2 },
       ping:         { ack: 0 },
-=======
-      push_promise: { end_headers: 2 },
-      ping:         { pong: 0 },
->>>>>>> 61db3ee3
       goaway:       {},
       window_update:{},
       continuation: {
