--- conflicted
+++ resolved
@@ -147,13 +147,12 @@
 
         case cmd[:type]
         when :changetablesize
-<<<<<<< HEAD
           fail CompressionError, 'tried to change table size after adding elements to table' if @_table_updated
-=======
+
           if cmd[:value] > @limit
             fail CompressionError, 'dynamic table size update exceed limit'
           end
->>>>>>> d52934f1
+
           self.table_size = cmd[:value]
 
         when :indexed
