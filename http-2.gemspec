--- conflicted
+++ resolved
@@ -9,17 +9,7 @@
   spec.summary       = spec.description
   spec.homepage      = 'https://github.com/igrigorik/http-2'
   spec.license       = 'MIT'
-<<<<<<< HEAD
-
-=======
->>>>>>> e9d63f8d
   spec.files         = Dir["LICENSE", "README.md", "lib/**/*.rb"]
 
-<<<<<<< HEAD
-  spec.add_development_dependency 'bundler'
-
   spec.required_ruby_version = '>= 2.5'
-=======
-  spec.required_ruby_version = '>= 2.1.0'
->>>>>>> e9d63f8d
 end